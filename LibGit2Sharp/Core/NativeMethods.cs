--- conflicted
+++ resolved
@@ -86,11 +86,7 @@
         private static extern unsafe int git_blame_file(
             out git_blame* blame,
             git_repository* repo,
-<<<<<<< HEAD
-            [CustomMarshaler(typeof(StrictFilePathMarshaler), typeof(FilePath))] byte* path,
-=======
-            [MarshalAs(UnmanagedType.CustomMarshaler, MarshalCookie = UniqueId.UniqueIdentifier, MarshalTypeRef = typeof(StrictUtf8Marshaler))] string path,
->>>>>>> a8e9fc3b
+            [CustomMarshaler(typeof(StrictUtf8Marshaler), typeof(string))] byte* path,
             git_blame_options options);
 
         [DllImport(libgit2)]
@@ -112,11 +108,7 @@
         private static extern unsafe int git_blob_create_fromstream(
             out IntPtr stream,
             git_repository* repositoryPtr,
-<<<<<<< HEAD
-            [CustomMarshaler(typeof(StrictFilePathMarshaler), typeof(FilePath))] byte* hintpath);
-=======
-            [MarshalAs(UnmanagedType.CustomMarshaler, MarshalCookie = UniqueId.UniqueIdentifier, MarshalTypeRef = typeof(StrictUtf8Marshaler))] string hintpath);
->>>>>>> a8e9fc3b
+            [CustomMarshaler(typeof(StrictUtf8Marshaler), typeof(string))] byte* hintpath);
 
         [DllImport(libgit2)]
         internal static extern unsafe int git_blob_create_fromstream_commit(
@@ -124,25 +116,10 @@
             IntPtr stream);
 
         [DllImport(libgit2)]
-<<<<<<< HEAD
         private static extern unsafe int git_blob_filtered_content(
             GitBuf buf,
             git_object* blob,
-            [CustomMarshaler(typeof(StrictFilePathMarshaler), typeof(FilePath))] byte* as_path,
-=======
-        internal static extern unsafe int git_blob_create_fromchunks(
-            ref GitOid oid,
-            git_repository* repositoryPtr,
-            [MarshalAs(UnmanagedType.CustomMarshaler, MarshalCookie = UniqueId.UniqueIdentifier, MarshalTypeRef = typeof(StrictUtf8Marshaler))] string hintpath,
-            source_callback fileCallback,
-            IntPtr data);
-
-        [DllImport(libgit2)]
-        internal static extern unsafe int git_blob_filtered_content(
-            GitBuf buf,
-            git_object* blob,
-            [MarshalAs(UnmanagedType.CustomMarshaler, MarshalCookie = UniqueId.UniqueIdentifier, MarshalTypeRef = typeof(StrictUtf8Marshaler))] string as_path,
->>>>>>> a8e9fc3b
+            [CustomMarshaler(typeof(StrictUtf8Marshaler), typeof(string))] byte* as_path,
             [MarshalAs(UnmanagedType.Bool)] bool check_for_binary_data);
 
         [DllImport(libgit2)]
@@ -579,15 +556,9 @@
         [DllImport(libgit2)]
         private static extern unsafe int git_diff_blobs(
             git_object* oldBlob,
-<<<<<<< HEAD
-            [CustomMarshaler(typeof(StrictFilePathMarshaler), typeof(FilePath))] byte* old_as_path,
+            [CustomMarshaler(typeof(StrictUtf8Marshaler), typeof(string))] byte* old_as_path,
             git_object* newBlob,
-            [CustomMarshaler(typeof(StrictFilePathMarshaler), typeof(FilePath))] byte* new_as_path,
-=======
-            [MarshalAs(UnmanagedType.CustomMarshaler, MarshalCookie = UniqueId.UniqueIdentifier, MarshalTypeRef = typeof(StrictUtf8Marshaler))] string old_as_path,
-            git_object* newBlob,
-            [MarshalAs(UnmanagedType.CustomMarshaler, MarshalCookie = UniqueId.UniqueIdentifier, MarshalTypeRef = typeof(StrictUtf8Marshaler))] string new_as_path,
->>>>>>> a8e9fc3b
+            [CustomMarshaler(typeof(StrictUtf8Marshaler), typeof(string))] byte* new_as_path,
             GitDiffOptions options,
             git_diff_file_cb fileCallback,
             git_diff_binary_cb binaryCallback,
@@ -673,11 +644,7 @@
         private static extern unsafe int git_ignore_path_is_ignored(
             out int ignored,
             git_repository* repo,
-<<<<<<< HEAD
-            [CustomMarshaler(typeof(StrictFilePathMarshaler), typeof(FilePath))] byte* path);
-=======
-            [MarshalAs(UnmanagedType.CustomMarshaler, MarshalCookie = UniqueId.UniqueIdentifier, MarshalTypeRef = typeof(StrictUtf8Marshaler))] string path);
->>>>>>> a8e9fc3b
+            [CustomMarshaler(typeof(StrictUtf8Marshaler), typeof(string))] byte* path);
 
         [DllImport(libgit2)]
         private static extern unsafe int git_index_add_bypath(
@@ -695,11 +662,7 @@
             out git_index_entry* ours,
             out git_index_entry* theirs,
             git_index* index,
-<<<<<<< HEAD
-            [CustomMarshaler(typeof(StrictFilePathMarshaler), typeof(FilePath))] byte* path);
-=======
-            [MarshalAs(UnmanagedType.CustomMarshaler, MarshalCookie = UniqueId.UniqueIdentifier, MarshalTypeRef = typeof(StrictUtf8Marshaler))] string path);
->>>>>>> a8e9fc3b
+            [CustomMarshaler(typeof(StrictUtf8Marshaler), typeof(string))] byte* path);
 
         [DllImport(libgit2)]
         internal static extern unsafe int git_index_conflict_iterator_new(
@@ -732,11 +695,7 @@
         [DllImport(libgit2)]
         private static extern unsafe git_index_entry* git_index_get_bypath(
             git_index* index,
-<<<<<<< HEAD
-            [CustomMarshaler(typeof(StrictFilePathMarshaler), typeof(FilePath))] byte* path,
-=======
-            [MarshalAs(UnmanagedType.CustomMarshaler, MarshalCookie = UniqueId.UniqueIdentifier, MarshalTypeRef = typeof(StrictUtf8Marshaler))] string path,
->>>>>>> a8e9fc3b
+            [CustomMarshaler(typeof(StrictUtf8Marshaler), typeof(string))] byte* path,
             int stage);
 
         [DllImport(libgit2)]
@@ -761,11 +720,7 @@
         [DllImport(libgit2)]
         private static extern unsafe int git_index_remove_bypath(
             git_index* index,
-<<<<<<< HEAD
-            [CustomMarshaler(typeof(StrictFilePathMarshaler), typeof(FilePath))] byte* path);
-=======
-            [MarshalAs(UnmanagedType.CustomMarshaler, MarshalCookie = UniqueId.UniqueIdentifier, MarshalTypeRef = typeof(StrictUtf8Marshaler))] string path);
->>>>>>> a8e9fc3b
+            [CustomMarshaler(typeof(StrictUtf8Marshaler), typeof(string))] byte* path);
 
 
         [DllImport(libgit2)]
@@ -777,11 +732,7 @@
         [DllImport(libgit2)]
         private static extern unsafe git_index_reuc_entry* git_index_reuc_get_bypath(
             git_index* handle,
-<<<<<<< HEAD
-            [CustomMarshaler(typeof(StrictFilePathMarshaler), typeof(FilePath))] byte* path);
-=======
-            [MarshalAs(UnmanagedType.CustomMarshaler, MarshalCookie = UniqueId.UniqueIdentifier, MarshalTypeRef = typeof(StrictUtf8Marshaler))] string path);
->>>>>>> a8e9fc3b
+            [CustomMarshaler(typeof(StrictUtf8Marshaler), typeof(string))] byte* path);
 
         [DllImport(libgit2)]
         internal static extern unsafe int git_index_write(git_index* index);
@@ -1654,11 +1605,7 @@
         private static extern unsafe int git_submodule_lookup(
             out git_submodule* reference,
             git_repository* repo,
-<<<<<<< HEAD
-            [CustomMarshaler(typeof(StrictFilePathMarshaler), typeof(FilePath))] byte* name);
-=======
-            [MarshalAs(UnmanagedType.CustomMarshaler, MarshalCookie = UniqueId.UniqueIdentifier, MarshalTypeRef = typeof(StrictUtf8Marshaler))] string name);
->>>>>>> a8e9fc3b
+            [CustomMarshaler(typeof(StrictUtf8Marshaler), typeof(string))] byte* name);
 
         [DllImport(libgit2)]
         private static extern unsafe int git_submodule_resolve_url(
@@ -1856,11 +1803,7 @@
         private static extern unsafe int git_tree_entry_bypath(
             out git_tree_entry* tree,
             git_object* root,
-<<<<<<< HEAD
-            [CustomMarshaler(typeof(StrictFilePathMarshaler), typeof(FilePath))] byte* treeentry_path);
-=======
-            [MarshalAs(UnmanagedType.CustomMarshaler, MarshalCookie = UniqueId.UniqueIdentifier, MarshalTypeRef = typeof(StrictUtf8Marshaler))] string treeentry_path);
->>>>>>> a8e9fc3b
+            [CustomMarshaler(typeof(StrictUtf8Marshaler), typeof(string))] byte* treeentry_path);
 
         [DllImport(libgit2)]
         internal static extern unsafe void git_tree_entry_free(git_tree_entry* treeEntry);
