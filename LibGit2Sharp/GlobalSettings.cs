--- conflicted
+++ resolved
@@ -325,11 +325,11 @@
             Proxy.git_libgit2_opts_set_search_path(level, pathString);
         }
 
-<<<<<<< HEAD
         public static void SetStrictHashVerification(bool enabled)
         {
             Proxy.git_libgit2_opts_enable_strict_hash_verification(enabled);
-=======
+        }
+
         /// <summary>
         /// Enable or disable the libgit2 cache
         /// </summary>
@@ -337,7 +337,6 @@
         public static void SetEnableCaching(bool enabled)
         {
             Proxy.git_libgit2_opts_set_enable_caching(enabled);
->>>>>>> 9cf43a3e
         }
     }
 }